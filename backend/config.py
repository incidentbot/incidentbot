--- conflicted
+++ resolved
@@ -9,11 +9,7 @@
 from iblog import logger, log_level
 from typing import Dict, List
 
-<<<<<<< HEAD
-__version__ = "v1.10.4"
-=======
-__version__ = "v1.10.7"
->>>>>>> 4126c4c3
+__version__ = "v1.10.8"
 
 # .env parse
 dotenv_path = os.path.join(os.path.dirname(__file__), ".env")
