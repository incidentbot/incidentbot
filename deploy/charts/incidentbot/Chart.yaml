--- conflicted
+++ resolved
@@ -5,10 +5,5 @@
   - name: Scott Hawkins
     email: scott@echoboomer.net
 type: application
-<<<<<<< HEAD
-version: 2.0.16
-appVersion: '2.0.16'
-=======
 version: 2.1.1
-appVersion: '2.1.1'
->>>>>>> ff5a24d0
+appVersion: '2.1.1'