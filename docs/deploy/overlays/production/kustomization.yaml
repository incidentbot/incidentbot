apiVersion: kustomize.config.k8s.io/v1beta1
kind: Kustomization
namespace: incidentbot-docs

bases:
  - ../../base/

images:
  - name: eb129/incidentbot-docs
<<<<<<< HEAD
    newTag: v2.0.16
=======
    newTag: v2.1.1
>>>>>>> ff5a24d0

generatorOptions:
  disableNameSuffixHash: true<|MERGE_RESOLUTION|>--- conflicted
+++ resolved
@@ -7,11 +7,7 @@
 
 images:
   - name: eb129/incidentbot-docs
-<<<<<<< HEAD
-    newTag: v2.0.16
-=======
     newTag: v2.1.1
->>>>>>> ff5a24d0
 
 generatorOptions:
   disableNameSuffixHash: true