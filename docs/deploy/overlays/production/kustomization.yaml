apiVersion: kustomize.config.k8s.io/v1beta1
kind: Kustomization
namespace: incident-bot-docs

bases:
  - ../../base/

images:
  - name: eb129/incident-bot-docs
<<<<<<< HEAD
    newTag: v1.10.4
=======
    newTag: v1.10.7
>>>>>>> 4126c4c3

generatorOptions:
  disableNameSuffixHash: true<|MERGE_RESOLUTION|>--- conflicted
+++ resolved
@@ -7,11 +7,7 @@
 
 images:
   - name: eb129/incident-bot-docs
-<<<<<<< HEAD
-    newTag: v1.10.4
-=======
-    newTag: v1.10.7
->>>>>>> 4126c4c3
+    newTag: v1.10.8
 
 generatorOptions:
   disableNameSuffixHash: true