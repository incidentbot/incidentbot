[tool.poetry]
name = "incidentbot"
<<<<<<< HEAD
version = "2.0.16"
=======
version = "2.1.1"
>>>>>>> ff5a24d0
description = "The open source incident management framework."
authors = ["Scott Hawkins <scott@echoboomer.net>"]
license = "MIT"
readme = "README.md"

[tool.poetry.dependencies]
python = "^3.12.6"
alembic = "^1.14.0"
apscheduler = "^3.10.4"
atlassian-python-api = "^3.41.16"
bcrypt = "^4.2.0"
emails = "^0.6"
fastapi = "^0.115.5"
jinja2 = "^3.1.5"
mkdocs-glightbox = "^0.4.0"
mkdocs-material = "^9.5.44"
opsgenie-sdk = "^2.1.5"
passlib = "^1.7.4"
pdpyras = "^5.3.0"
psycopg2-binary = "^2.9.10"
pydantic = {extras = ["email"], version = "^2.9.2"}
pydantic-settings = {extras = ["yaml"], version = "^2.6.1"}
pyjwt = "^2.10.0"
pytest = "^8.3.3"
pytest-asyncio = "^0.24.0"
pytest-env = "^1.1.5"
pytest-mock = "^3.14.0"
pytest-sqlalchemy-mock = "^0.1.7"
python-dotenv = "^1.0.1"
python-json-logger = "^2.0.7"
python-multipart = "^0.0.20"
requests = "^2.32.3"
requests-mock = "^1.12.1"
ruff = "^0.8.4"
slack-bolt = "^1.21.2"
slack-sdk = "^3.33.4"
sqlmodel = "^0.0.22"
structlog = "^24.4.0"
uvicorn = "^0.34.0"


[build-system]
requires = ["poetry-core"]
build-backend = "poetry.core.masonry.api"

[tool.black]
line-length = 79<|MERGE_RESOLUTION|>--- conflicted
+++ resolved
@@ -1,10 +1,6 @@
 [tool.poetry]
 name = "incidentbot"
-<<<<<<< HEAD
-version = "2.0.16"
-=======
 version = "2.1.1"
->>>>>>> ff5a24d0
 description = "The open source incident management framework."
 authors = ["Scott Hawkins <scott@echoboomer.net>"]
 license = "MIT"
